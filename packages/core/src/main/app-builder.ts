--- conflicted
+++ resolved
@@ -5,11 +5,7 @@
 
 import { PostCssProcessor } from '@ecopages/postcss-processor';
 import { BunFileSystemServerAdapter } from '../adapters/bun/fs-server.ts';
-<<<<<<< HEAD
-import { StaticContentServer } from '../dev/sc-server';
-=======
 import { StaticContentServer } from '../dev/sc-server.ts';
->>>>>>> a16745e7
 import { appLogger } from '../global/app-logger.ts';
 import { CssBuilder } from '../main/css-builder.ts';
 import { ProjectWatcher } from '../main/watcher.ts';
