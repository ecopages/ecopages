{
	"name": "@eco-pages/lite-elements",
	"version": "0.0.1",
	"repository": "https://github.com/andeeplus/eco-pages.git",
	"type": "module",
	"main": "dist/index.js",
<<<<<<< HEAD
	"module": "dist/index.js",
	"types": "dist/index.d.ts",
=======
	"files": ["dist"],
>>>>>>> 5466d188
	"scripts": {
		"build:lib": "bun run clean && bun run build:files && bun run build:types",
		"build:files": "bun run ./build.ts",
		"build:types": "tsc && tsc-alias",
		"clean": "rm -rf ./dist"
	},
	"exports": {
		".": {
			"types": "./dist/index.d.ts",
<<<<<<< HEAD
			"import": "./dist/index.js"
		},
		"./context/create-context": {
			"types": "./dist/context/create-context.d.ts",
			"import": "./dist/context/create-context.js"
		},
		"./context/Context-provider": {
			"types": "./dist/context/Context-provider.d.ts",
			"import": "./dist/context/Context-provider.js"
		},
		"./context/consume-context": {
			"types": "./dist/context/decorators/consume-context.d.ts",
			"import": "./dist/context/decorators/consume-context.js"
		},
		"./context/provide-context": {
			"types": "./dist/context/decorators/provide-context.d.ts",
			"import": "./dist/context/decorators/provide-context.js"
		},
		"./context/context-selector": {
			"types": "./dist/context/decorators/context-selector.d.ts",
			"import": "./dist/context/decorators/context-selector.js"
		},
		"./core/lite-element": {
			"types": "./dist/core/lite-element.d.ts",
			"import": "./dist/core/lite-element.js"
		},
		"./decorators/custom-element": {
			"types": "./dist/decorators/custom-element.d.ts",
			"import": "./dist/decorators/custom-element.js"
		},
		"./decorators/on-event": {
			"types": "./dist/decorators/on-event.d.ts",
			"import": "./dist/decorators/on-event.js"
		},
		"./decorators/on-updated": {
			"types": "./dist/decorators/on-updated.d.ts",
			"import": "./dist/decorators/on-updated.js"
		},
		"./decorators/query-selector": {
			"types": "./dist/decorators/query-selector.d.ts",
			"import": "./dist/decorators/query-selector.js"
		},
		"./decorators/query-selector-all": {
			"types": "./dist/decorators/query-selector-all.d.ts",
			"import": "./dist/decorators/query-selector-all.js"
		},
		"./decorators/reactive-field": {
			"types": "./dist/decorators/reactive-field.d.ts",
			"import": "./dist/decorators/reactive-field.js"
		},
		"./decorators/reactive-prop": {
			"types": "./dist/decorators/reactive-prop.d.ts",
			"import": "./dist/decorators/reactive-prop.js"
		},
		"./mixins/with-kita": {
			"types": "./dist/mixins/with-kita.d.ts",
			"import": "./dist/mixins/with-kita.js"
		},
		"./tools/stringify-attribute": {
			"types": "./dist/tools/stringify-attribute.d.ts",
			"import": "./dist/tools/stringify-attribute.js"
=======
			"default": "./dist/index.js"
		},
		"./context/createContext": {
			"types": "./dist/context/createContext.d.ts",
			"default": "./dist/context/createContext.js"
		},
		"./context/ContextProvider": {
			"types": "./dist/context/ContextProvider.d.ts",
			"default": "./dist/context/ContextProvider.js"
		},
		"./context/consumeContext": {
			"types": "./dist/context/decorators/consumeContext.d.ts",
			"default": "./dist/context/decorators/consumeContext.js"
		},
		"./context/provideContext": {
			"types": "./dist/context/decorators/provideContext.d.ts",
			"default": "./dist/context/decorators/provideContext.js"
		},
		"./context/contextSelector": {
			"types": "./dist/context/decorators/contextSelector.d.ts",
			"default": "./dist/context/decorators/contextSelector.js"
		},
		"./LiteElement": {
			"types": "./dist/core/LiteElement.d.ts",
			"default": "./dist/core/LiteElement.js"
		},
		"./decorators/customElement": {
			"types": "./dist/decorators/customElement.d.ts",
			"default": "./dist/decorators/customElement.js"
		},
		"./decorators/onEvent": {
			"types": "./dist/decorators/onEvent.d.ts",
			"default": "./dist/decorators/onEvent.js"
		},
		"./decorators/onUpdated": {
			"types": "./dist/decorators/onUpdated.d.ts",
			"default": "./dist/decorators/onUpdated.js"
		},
		"./decorators/querySelector": {
			"types": "./dist/decorators/querySelector.d.ts",
			"default": "./dist/decorators/querySelector.js"
		},
		"./decorators/querySelectorAll": {
			"types": "./dist/decorators/querySelectorAll.d.ts",
			"default": "./dist/decorators/querySelectorAll.js"
		},
		"./decorators/reactiveField": {
			"types": "./dist/decorators/reactiveField.d.ts",
			"default": "./dist/decorators/reactiveField.js"
		},
		"./decorators/reactiveProp": {
			"types": "./dist/decorators/reactiveProp.d.ts",
			"default": "./dist/decorators/reactiveProp.js"
		},
		"./mixins/WithKita": {
			"types": "./dist/mixins/WithKita.d.ts",
			"default": "./dist/mixins/WithKita.js"
		},
		"./tools/stringifyAttribute": {
			"types": "./dist/tools/stringifyAttribute.d.ts",
			"default": "./dist/tools/stringifyAttribute.js"
>>>>>>> 5466d188
		}
	},
	"dependencies": {
		"@kitajs/html": "^4.1.0",
		"@kitajs/ts-html-plugin": "^4.0.1"
	},
	"devDependencies": {
		"bun-types": "latest",
		"tsc-alias": "1.8.10"
<<<<<<< HEAD
	},
	"files": ["/dist/*"]
=======
	}
>>>>>>> 5466d188
}<|MERGE_RESOLUTION|>--- conflicted
+++ resolved
@@ -4,12 +4,8 @@
 	"repository": "https://github.com/andeeplus/eco-pages.git",
 	"type": "module",
 	"main": "dist/index.js",
-<<<<<<< HEAD
 	"module": "dist/index.js",
 	"types": "dist/index.d.ts",
-=======
-	"files": ["dist"],
->>>>>>> 5466d188
 	"scripts": {
 		"build:lib": "bun run clean && bun run build:files && bun run build:types",
 		"build:files": "bun run ./build.ts",
@@ -19,16 +15,15 @@
 	"exports": {
 		".": {
 			"types": "./dist/index.d.ts",
-<<<<<<< HEAD
 			"import": "./dist/index.js"
 		},
 		"./context/create-context": {
 			"types": "./dist/context/create-context.d.ts",
 			"import": "./dist/context/create-context.js"
 		},
-		"./context/Context-provider": {
-			"types": "./dist/context/Context-provider.d.ts",
-			"import": "./dist/context/Context-provider.js"
+		"./context/context-provider": {
+			"types": "./dist/context/context-provider.d.ts",
+			"import": "./dist/context/context-provider.js"
 		},
 		"./context/consume-context": {
 			"types": "./dist/context/decorators/consume-context.d.ts",
@@ -81,69 +76,6 @@
 		"./tools/stringify-attribute": {
 			"types": "./dist/tools/stringify-attribute.d.ts",
 			"import": "./dist/tools/stringify-attribute.js"
-=======
-			"default": "./dist/index.js"
-		},
-		"./context/createContext": {
-			"types": "./dist/context/createContext.d.ts",
-			"default": "./dist/context/createContext.js"
-		},
-		"./context/ContextProvider": {
-			"types": "./dist/context/ContextProvider.d.ts",
-			"default": "./dist/context/ContextProvider.js"
-		},
-		"./context/consumeContext": {
-			"types": "./dist/context/decorators/consumeContext.d.ts",
-			"default": "./dist/context/decorators/consumeContext.js"
-		},
-		"./context/provideContext": {
-			"types": "./dist/context/decorators/provideContext.d.ts",
-			"default": "./dist/context/decorators/provideContext.js"
-		},
-		"./context/contextSelector": {
-			"types": "./dist/context/decorators/contextSelector.d.ts",
-			"default": "./dist/context/decorators/contextSelector.js"
-		},
-		"./LiteElement": {
-			"types": "./dist/core/LiteElement.d.ts",
-			"default": "./dist/core/LiteElement.js"
-		},
-		"./decorators/customElement": {
-			"types": "./dist/decorators/customElement.d.ts",
-			"default": "./dist/decorators/customElement.js"
-		},
-		"./decorators/onEvent": {
-			"types": "./dist/decorators/onEvent.d.ts",
-			"default": "./dist/decorators/onEvent.js"
-		},
-		"./decorators/onUpdated": {
-			"types": "./dist/decorators/onUpdated.d.ts",
-			"default": "./dist/decorators/onUpdated.js"
-		},
-		"./decorators/querySelector": {
-			"types": "./dist/decorators/querySelector.d.ts",
-			"default": "./dist/decorators/querySelector.js"
-		},
-		"./decorators/querySelectorAll": {
-			"types": "./dist/decorators/querySelectorAll.d.ts",
-			"default": "./dist/decorators/querySelectorAll.js"
-		},
-		"./decorators/reactiveField": {
-			"types": "./dist/decorators/reactiveField.d.ts",
-			"default": "./dist/decorators/reactiveField.js"
-		},
-		"./decorators/reactiveProp": {
-			"types": "./dist/decorators/reactiveProp.d.ts",
-			"default": "./dist/decorators/reactiveProp.js"
-		},
-		"./mixins/WithKita": {
-			"types": "./dist/mixins/WithKita.d.ts",
-			"default": "./dist/mixins/WithKita.js"
-		},
-		"./tools/stringifyAttribute": {
-			"types": "./dist/tools/stringifyAttribute.d.ts",
-			"default": "./dist/tools/stringifyAttribute.js"
->>>>>>> 5466d188
 		}
 	},
 	"dependencies": {
@@ -153,10 +85,6 @@
 	"devDependencies": {
 		"bun-types": "latest",
 		"tsc-alias": "1.8.10"
-<<<<<<< HEAD
 	},
 	"files": ["/dist/*"]
-=======
-	}
->>>>>>> 5466d188
 }